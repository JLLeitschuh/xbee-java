/**
* Copyright (c) 2014 Digi International Inc.,
* All rights not expressly granted are reserved.
*
* This Source Code Form is subject to the terms of the Mozilla Public
* License, v. 2.0. If a copy of the MPL was not distributed with this file,
* You can obtain one at http://mozilla.org/MPL/2.0/.
*
* Digi International Inc. 11001 Bren Road East, Minnetonka, MN 55343
* =======================================================================
*/
package com.digi.xbee.api;

import static org.junit.Assert.*;

import java.io.IOException;

import org.junit.Before;
import org.junit.Test;
import org.junit.runner.RunWith;
import org.mockito.Mockito;
import org.powermock.api.mockito.PowerMockito;
import org.powermock.core.classloader.annotations.PrepareForTest;
import org.powermock.modules.junit4.PowerMockRunner;

import com.digi.xbee.api.connection.serial.SerialPortRxTx;
import com.digi.xbee.api.exceptions.InterfaceNotOpenException;
<<<<<<< HEAD
import com.digi.xbee.api.exceptions.OperationNotSupportedException;
=======
import com.digi.xbee.api.exceptions.InvalidOperatingModeException;
>>>>>>> ae2b6917
import com.digi.xbee.api.exceptions.TimeoutException;
import com.digi.xbee.api.exceptions.TransmitException;
import com.digi.xbee.api.exceptions.XBeeException;
import com.digi.xbee.api.models.OperatingMode;
import com.digi.xbee.api.models.XBee16BitAddress;
import com.digi.xbee.api.models.XBee64BitAddress;
import com.digi.xbee.api.models.XBeeProtocol;
import com.digi.xbee.api.models.XBeeTransmitStatus;
import com.digi.xbee.api.packet.common.TransmitPacket;
import com.digi.xbee.api.packet.common.TransmitStatusPacket;
import com.digi.xbee.api.packet.raw.TX16Packet;
import com.digi.xbee.api.packet.raw.TX64Packet;
import com.digi.xbee.api.packet.raw.TXStatusPacket;

@RunWith(PowerMockRunner.class)
@PrepareForTest({XBeeDevice.class})
public class SendSerialDataTest {
	
	// Constants.
	private static final XBee16BitAddress XBEE_16BIT_ADDRESS = new XBee16BitAddress("0123");
	private static final XBee64BitAddress XBEE_64BIT_ADDRESS = new XBee64BitAddress("0123456789ABCDEF");
	
	private static final String SEND_DATA = "data";
	private static final byte[] SEND_DATA_BYTES = SEND_DATA.getBytes();
	
	private static final String SEND_XBEE_PACKET_METHOD = "sendXBeePacket";
	
	// Variables.
	private SerialPortRxTx mockedPort;
	private XBeeDevice xbeeDevice;
	private XBeeDevice mockedDevice;
	
	private TX16Packet tx16Packet;
	private TX64Packet tx64Packet;
	private TXStatusPacket txStatusSuccess;
	private TXStatusPacket txStatusError;
	private TransmitPacket transmitPacket;
	private TransmitStatusPacket transmitStatusSuccess;
	private TransmitStatusPacket transmitStatusError;
	
	@Before
	public void setup() throws Exception {
		// Mock an RxTx IConnectionInterface.
		mockedPort = Mockito.mock(SerialPortRxTx.class);
		// When checking if the connection is open, return true.
		Mockito.when(mockedPort.isOpen()).thenReturn(true);
		
		// Instantiate an XBeeDevice object with the mocked interface.
		xbeeDevice = PowerMockito.spy(new XBeeDevice(mockedPort));
		
		// Mock Tx16 packet.
		tx16Packet = Mockito.mock(TX16Packet.class);
		
		// Mock Tx64 packet.
		tx64Packet = Mockito.mock(TX64Packet.class);
		
		// Mock Tx Status packet SUCCESS.
		txStatusSuccess = Mockito.mock(TXStatusPacket.class);
		Mockito.when(txStatusSuccess.getTransmitStatus()).thenReturn(XBeeTransmitStatus.SUCCESS);
		
		// Mock Tx Status packet ERROR.
		txStatusError = Mockito.mock(TXStatusPacket.class);
		Mockito.when(txStatusError.getTransmitStatus()).thenReturn(XBeeTransmitStatus.ADDRESS_NOT_FOUND);
		
		// Mock Transmit Request packet.
		transmitPacket = Mockito.mock(TransmitPacket.class);
		
		// Mock Transmit Status packet SUCCESS.
		transmitStatusSuccess = Mockito.mock(TransmitStatusPacket.class);
		Mockito.when(transmitStatusSuccess.getTransmitStatus()).thenReturn(XBeeTransmitStatus.SUCCESS);
		
		// Mock Transmit Status packet ERROR.
		transmitStatusError = Mockito.mock(TransmitStatusPacket.class);
		Mockito.when(transmitStatusError.getTransmitStatus()).thenReturn(XBeeTransmitStatus.ADDRESS_NOT_FOUND);
		
		// Mock an XBeeDevice to be used as parameter in the send serial data command.
		mockedDevice = Mockito.mock(XBeeDevice.class);
		Mockito.when(mockedDevice.get64BitAddress()).thenReturn(XBEE_64BIT_ADDRESS);
		
		// Whenever a TX16Packet class is instantiated, the mocked tx16Packet packet should be returned.
		PowerMockito.whenNew(TX16Packet.class).withAnyArguments().thenReturn(tx16Packet);
		
		// Whenever a TX64Packet class is instantiated, the mocked tx64Packet packet should be returned.
		PowerMockito.whenNew(TX64Packet.class).withAnyArguments().thenReturn(tx64Packet);
		
		// Whenever a TransmitPacket class is instantiated, the mocked transmitPacket packet should be returned.
		PowerMockito.whenNew(TransmitPacket.class).withAnyArguments().thenReturn(transmitPacket);
	}
	
	
	/**
	 * Verify that we receive a {@code NullPointerException} when either the address or the 
	 * data to be sent are null.
	 */
	@Test
	public void testSendSerialDataInvalidParams() {
		// Try to send serial data with a null 16-bit address.
		try {
			xbeeDevice.sendSerialData((XBee16BitAddress)null, SEND_DATA_BYTES);
			fail("Serial data shouldn't have been sent successfully.");
		} catch (Exception e) {
			assertEquals(NullPointerException.class, e.getClass());
		} 
		// Try to send serial data with a null 64-bit address.
		try {
			xbeeDevice.sendSerialData((XBee64BitAddress)null, SEND_DATA_BYTES);
			fail("Serial data shouldn't have been sent successfully.");
		} catch (Exception e) {
			assertEquals(NullPointerException.class, e.getClass());
		} 
		// Try to send serial data with a null XBeeDevice.
		try {
			xbeeDevice.sendSerialData((XBeeDevice)null, SEND_DATA_BYTES);
			fail("Serial data shouldn't have been sent successfully.");
		} catch (Exception e) {
			assertEquals(NullPointerException.class, e.getClass());
		} 
		// Try to send serial data with null data. 64-bit address.
		try {
			xbeeDevice.sendSerialData(XBEE_64BIT_ADDRESS, null);
			fail("Serial data shouldn't have been sent successfully.");
		} catch (Exception e) {
			assertEquals(NullPointerException.class, e.getClass());
		}
		// Try to send serial data with null data. 16-bit address.
		try {
			xbeeDevice.sendSerialData(XBEE_16BIT_ADDRESS, null);
			fail("Serial data shouldn't have been sent successfully.");
		} catch (Exception e) {
			assertEquals(NullPointerException.class, e.getClass());
		}
		// Try to send serial data with null data. XBee device.
		try {
			xbeeDevice.sendSerialData(mockedDevice, null);
			fail("Serial data shouldn't have been sent successfully.");
		} catch (Exception e) {
			assertEquals(NullPointerException.class, e.getClass());
		} 
	}
	
	/**
	 * Verify that we receive an interface not open exception when the device is not open and 
	 * we try to send the serial data.
	 * 
	 * @throws Exception
	 */
	@Test
	public void testSendSerialDataConnectionClosed() throws Exception {
		// When checking if the connection is open, return false.
		Mockito.when(mockedPort.isOpen()).thenReturn(false);
		
		// Send serial data using the 16-bit address.
		try {
			xbeeDevice.sendSerialData(XBEE_16BIT_ADDRESS, SEND_DATA_BYTES);
			fail("Serial data shouldn't have been sent successfully.");
		} catch (Exception e) {
			assertEquals(InterfaceNotOpenException.class, e.getClass());
		}
		// Send serial data using the 64-bit address.
		try {
			xbeeDevice.sendSerialData(XBEE_64BIT_ADDRESS, SEND_DATA_BYTES);
			fail("Serial data shouldn't have been sent successfully.");
		} catch (Exception e) {
			assertEquals(InterfaceNotOpenException.class, e.getClass());
		}
		// Send serial data using an XBeeDevice as parameter.
		try {
			xbeeDevice.sendSerialData(mockedDevice, SEND_DATA_BYTES);
			fail("Serial data frame shouldn't have been sent successfully.");
		} catch (Exception e) {
			assertEquals(InterfaceNotOpenException.class, e.getClass());
		}
	}
	
	/**
	 * Verify that serial data is considered successfully sent when the received TxStatus packet 
	 * contains a SUCCESS status. In this test case the protocol of the XBee device is 802.15.4 
	 * and the test is executed using all the different addressing parameters.
	 * 
	 * @throws XBeeException 
	 * @throws IOException 
	 */
	@Test
	public void testSendSerialData802Success() throws XBeeException, IOException {
		// Return that the protocol of the device is 802.15.4 when asked.
		Mockito.when(xbeeDevice.getXBeeProtocol()).thenReturn(XBeeProtocol.RAW_802_15_4);
		
		// Return the mocked TxStatus success packet when sending the mocked tx16Packet or tx64Packet packets.
		PowerMockito.doReturn(txStatusSuccess).when(xbeeDevice, SEND_XBEE_PACKET_METHOD, Mockito.eq(tx16Packet), Mockito.anyBoolean());
		PowerMockito.doReturn(txStatusSuccess).when(xbeeDevice, SEND_XBEE_PACKET_METHOD, Mockito.eq(tx64Packet), Mockito.anyBoolean());
		
		// Verify that the packet is sent successfully when using the 16-bit address.
		xbeeDevice.sendSerialData(XBEE_16BIT_ADDRESS, SEND_DATA_BYTES);
		// Verify that the packet is sent successfully when using the 64-bit address.
		xbeeDevice.sendSerialData(XBEE_64BIT_ADDRESS, SEND_DATA_BYTES);
		// Verify that the packet is sent successfully when using an XBeeDevice as parameter.
		xbeeDevice.sendSerialData(mockedDevice, SEND_DATA_BYTES);
	}
	
	/**
	 * Verify that serial data send fails when the received TxStatus packet contains a status different 
	 * than SUCCESS. In this test case the protocol of the XBee device is 802.15.4 and the test is 
	 * executed using all the different addressing parameters.
	 * 
	 * @throws XBeeException 
	 * @throws IOException 
	 */
	@Test
	public void testSendSerialData802TxStatusError() throws XBeeException, IOException {
		// Return that the protocol of the device is 802.15.4 when asked.
		Mockito.when(xbeeDevice.getXBeeProtocol()).thenReturn(XBeeProtocol.RAW_802_15_4);
		
		// Return the mocked TxStatus error packet when sending the mocked tx16Packet or tx64Packet packets.
		PowerMockito.doReturn(txStatusError).when(xbeeDevice, SEND_XBEE_PACKET_METHOD, tx16Packet, true);
		PowerMockito.doReturn(txStatusError).when(xbeeDevice, SEND_XBEE_PACKET_METHOD, tx64Packet, true);
		
		// Send serial data using the 16-bit address.
		try {
			xbeeDevice.sendSerialData(XBEE_16BIT_ADDRESS, SEND_DATA_BYTES);
			fail("Tx16 frame shouldn't have been sent successfully.");
		} catch (Exception e) {
			assertEquals(TransmitException.class, e.getClass());
		}
		// Send serial data using the 64-bit address.
		try {
			xbeeDevice.sendSerialData(XBEE_64BIT_ADDRESS, SEND_DATA_BYTES);
			fail("Tx64 frame shouldn't have been sent successfully.");
		} catch (Exception e) {
			assertEquals(TransmitException.class, e.getClass());
		}
		// Send serial data using an XBeeDevice as parameter.
		try {
			xbeeDevice.sendSerialData(mockedDevice, SEND_DATA_BYTES);
			fail("Tx64 frame shouldn't have been sent successfully.");
		} catch (Exception e) {
			assertEquals(TransmitException.class, e.getClass());
		}
	}
	
	/**
	 * Verify that serial data send fails when the operating mode is AT. In this test case the 
	 * protocol of the XBee device is 802.15.4 and the test is executed using all the different 
	 * addressing parameters.
	 */
	@Test
	public void testSendSerialData802InvalidOperatingMode() {
		// Return that the operating mode of the device is AT when asked.
		Mockito.when(xbeeDevice.getOperatingMode()).thenReturn(OperatingMode.AT);
		// Return that the protocol of the device is 802.15.4 when asked.
		Mockito.when(xbeeDevice.getXBeeProtocol()).thenReturn(XBeeProtocol.RAW_802_15_4);
		
		// Send serial data using the 16-bit address.
		try {
			xbeeDevice.sendSerialData(XBEE_16BIT_ADDRESS, SEND_DATA_BYTES);
			fail("Tx16 frame shouldn't have been sent successfully.");
		} catch (Exception e) {
			assertEquals(InvalidOperatingModeException.class, e.getClass());
		}
		// Send serial data using the 64-bit address.
		try {
			xbeeDevice.sendSerialData(XBEE_64BIT_ADDRESS, SEND_DATA_BYTES);
			fail("Tx64 frame shouldn't have been sent successfully.");
		} catch (Exception e) {
			assertEquals(InvalidOperatingModeException.class, e.getClass());
		}
		// Send serial data using an XBeeDevice as parameter.
		try {
			xbeeDevice.sendSerialData(mockedDevice, SEND_DATA_BYTES);
			fail("Tx64 frame shouldn't have been sent successfully.");
		} catch (Exception e) {
			assertEquals(InvalidOperatingModeException.class, e.getClass());
		}
	}
	
	/**
	 * Verify that we receive a timeout exception when there is a timeout trying to send the 
	 * serial data. In this test case the protocol of the XBee device is 802.15.4 and the test 
	 * is executed using all the different addressing parameters.
	 * 
	 * @throws XBeeException 
	 * @throws IOException 
	 */
	@Test
	public void testSendSerialData802Timeout() throws XBeeException, IOException {
		// Return that the protocol of the device is 802.15.4 when asked.
		Mockito.when(xbeeDevice.getXBeeProtocol()).thenReturn(XBeeProtocol.RAW_802_15_4);
		
		// Throw a timeout exception when sending the mocked tx16Packet or tx64Packet packets.
		PowerMockito.doThrow(new TimeoutException()).when(xbeeDevice, SEND_XBEE_PACKET_METHOD, Mockito.eq(tx16Packet), Mockito.anyBoolean());
		PowerMockito.doThrow(new TimeoutException()).when(xbeeDevice, SEND_XBEE_PACKET_METHOD, Mockito.eq(tx64Packet), Mockito.anyBoolean());
		
		// Send serial data using the 16-bit address.
		try {
			xbeeDevice.sendSerialData(XBEE_16BIT_ADDRESS, SEND_DATA_BYTES);
			fail("Tx16 frame shouldn't have been sent successfully.");
		} catch (Exception e) {
			assertEquals(TimeoutException.class, e.getClass());
		}
		// Send serial data using the 64-bit address.
		try {
			xbeeDevice.sendSerialData(XBEE_64BIT_ADDRESS, SEND_DATA_BYTES);
			fail("Tx64 frame shouldn't have been sent successfully.");
		} catch (Exception e) {
			assertEquals(TimeoutException.class, e.getClass());
		}
		// Send serial data using an XBeeDevice as parameter.
		try {
			xbeeDevice.sendSerialData(mockedDevice, SEND_DATA_BYTES);
			fail("Tx64 frame shouldn't have been sent successfully.");
		} catch (Exception e) {
			assertEquals(TimeoutException.class, e.getClass());
		}
	}
	
	/**
	 * Verify that serial data send fails (XBee exception thrown) when the {@code sendXBeePacket} 
	 * method throws an IO exception. In this test case the protocol of the XBee device is 802.15.4 
	 * and the test is executed using all the different addressing parameters.
	 * 
	 * @throws XBeeException
	 * @throws IOException
	 */
	@Test
	public void testSendSerialData802IOError() throws XBeeException, IOException {
		// Return that the protocol of the device is 802.15.4 when asked.
		Mockito.when(xbeeDevice.getXBeeProtocol()).thenReturn(XBeeProtocol.RAW_802_15_4);
		
		// Throw an IO exception when trying to send an XBee packet.
		Mockito.doThrow(new IOException()).when(xbeeDevice).sendXBeePacket(tx16Packet);
		Mockito.doThrow(new IOException()).when(xbeeDevice).sendXBeePacket(tx64Packet);
		
		// Send serial data using the 16-bit address.
		try {
			xbeeDevice.sendSerialData(XBEE_16BIT_ADDRESS, SEND_DATA_BYTES);
			fail("Tx16 frame shouldn't have been sent successfully.");
		} catch (Exception e) {
			assertEquals(XBeeException.class, e.getClass());
			assertEquals(IOException.class, e.getCause().getClass());
		}
		// Send serial data using the 64-bit address.
		try {
			xbeeDevice.sendSerialData(XBEE_64BIT_ADDRESS, SEND_DATA_BYTES);
			fail("Tx64 frame shouldn't have been sent successfully.");
		} catch (Exception e) {
			assertEquals(XBeeException.class, e.getClass());
			assertEquals(IOException.class, e.getCause().getClass());
		}
		// Send serial data using an XBeeDevice as parameter.
		try {
			xbeeDevice.sendSerialData(mockedDevice, SEND_DATA_BYTES);
			fail("Tx64 frame shouldn't have been sent successfully.");
		} catch (Exception e) {
			assertEquals(XBeeException.class, e.getClass());
			assertEquals(IOException.class, e.getCause().getClass());
		}
	}
	
	/**
	 * Verify that serial data is considered successfully sent when the received TxStatus packet 
	 * contains a SUCCESS status. In this test case the protocol of the XBee device is ZigBee 
	 * (other protocols but 802.15.4 behave the same way) and the test is executed using all the 
	 * different addressing parameters.
	 * 
	 * @throws XBeeException 
	 * @throws IOException 
	 */
	@Test
	public void testSendSerialDataOtherProtocolsSuccess() throws XBeeException, IOException {
		// Return that the protocol of the device is ZigBee when asked.
		Mockito.when(xbeeDevice.getXBeeProtocol()).thenReturn(XBeeProtocol.ZIGBEE);
		
		// Return the mocked TransmitStatus success packet when sending the mocked transmitPacket packet.
		PowerMockito.doReturn(transmitStatusSuccess).when(xbeeDevice, SEND_XBEE_PACKET_METHOD, Mockito.eq(transmitPacket), Mockito.anyBoolean());
		
		// Verify that the packet is sent successfully when using the 16-bit address.
		xbeeDevice.sendSerialData(XBEE_16BIT_ADDRESS, SEND_DATA_BYTES);
		// Verify that the packet is sent successfully when using the 64-bit address.
		xbeeDevice.sendSerialData(XBEE_64BIT_ADDRESS, SEND_DATA_BYTES);
		// Verify that the packet is sent successfully when using an XBeeDevice as parameter.
		xbeeDevice.sendSerialData(mockedDevice, SEND_DATA_BYTES);
	}
	
	/**
	 * Verify that serial data send fails when the operating mode is AT. In this test case 
	 * the protocol of the XBee device is ZigBee (other protocols but 802.15.4 behave the 
	 * same way) and the test is executed using all the different addressing parameters.
	 */
	@Test
	public void testSendSerialDataOtherProtocolsInvalidOperatingMode() {
		// Return that the operating mode of the device is AT when asked.
		Mockito.when(xbeeDevice.getOperatingMode()).thenReturn(OperatingMode.AT);
		// Return that the protocol of the device is ZigBee when asked.
		Mockito.when(xbeeDevice.getXBeeProtocol()).thenReturn(XBeeProtocol.ZIGBEE);
		
		// Send serial data using the 16-bit address.
		try {
			xbeeDevice.sendSerialData(XBEE_16BIT_ADDRESS, SEND_DATA_BYTES);
			fail("TransmitRequest frame shouldn't have been sent successfully.");
		} catch (Exception e) {
			assertEquals(InvalidOperatingModeException.class, e.getClass());
		}
		// Send serial data using the 64-bit address.
		try {
			xbeeDevice.sendSerialData(XBEE_64BIT_ADDRESS, SEND_DATA_BYTES);
			fail("TransmitRequest frame shouldn't have been sent successfully.");
		} catch (Exception e) {
			assertEquals(InvalidOperatingModeException.class, e.getClass());
		}
		// Send serial data using an XBeeDevice as parameter.
		try {
			xbeeDevice.sendSerialData(mockedDevice, SEND_DATA_BYTES);
			fail("TransmitRequest frame shouldn't have been sent successfully.");
		} catch (Exception e) {
			assertEquals(InvalidOperatingModeException.class, e.getClass());
		}
	}
	
	/**
	 * Verify that serial data send fails when the received TxStatus packet contains a status different 
	 * than SUCCESS. In this test case the protocol of the XBee device is ZigBee (other protocols 
	 * but 802.15.4 behave the same way) and the test is  executed using all the different addressing 
	 * parameters.
	 * 
	 * @throws XBeeException 
	 * @throws IOException 
	 */
	@Test
	public void testSendSerialDataOtherProtocolsTxStatusError() throws Exception {
		// Return that the protocol of the device is ZigBee when asked.
		Mockito.when(xbeeDevice.getXBeeProtocol()).thenReturn(XBeeProtocol.ZIGBEE);
		
		// Return the mocked TransmitStatus error packet when sending the mocked transmitPacket packet.
		PowerMockito.doReturn(transmitStatusError).when(xbeeDevice, SEND_XBEE_PACKET_METHOD, Mockito.eq(transmitPacket), Mockito.anyBoolean());
		
		// Send serial data using the 16-bit address.
		try {
			xbeeDevice.sendSerialData(XBEE_16BIT_ADDRESS, SEND_DATA_BYTES);
			fail("TransmitRequest frame shouldn't have been sent successfully.");
		} catch (Exception e) {
			assertEquals(TransmitException.class, e.getClass());
		}
		// Send serial data using the 64-bit address.
		try {
			xbeeDevice.sendSerialData(XBEE_64BIT_ADDRESS, SEND_DATA_BYTES);
			fail("TransmitRequest frame shouldn't have been sent successfully.");
		} catch (Exception e) {
			assertEquals(TransmitException.class, e.getClass());
		}
		// Send serial data using an XBeeDevice as parameter.
		try {
			xbeeDevice.sendSerialData(mockedDevice, SEND_DATA_BYTES);
			fail("TransmitRequest frame shouldn't have been sent successfully.");
		} catch (Exception e) {
			assertEquals(TransmitException.class, e.getClass());
		}
	}
	
	/**
	 * Verify that we receive a timeout exception when there is a timeout trying to send the 
	 * serial data. In this test case the protocol of the XBee device is ZigBee (other protocols 
	 * but 802.15.4 behave the same way) and the test is executed using all the different 
	 * addressing parameters.
	 * 
	 * @throws XBeeException 
	 * @throws IOException 
	 */
	@Test
	public void testSendSerialDataOtherProtocolsTimeout() throws XBeeException, IOException {
		// Return that the protocol of the device is ZigBee when asked.
		Mockito.when(xbeeDevice.getXBeeProtocol()).thenReturn(XBeeProtocol.ZIGBEE);
		
		// Throw a timeout exception when sending the mocked transmitPacket packet.
		PowerMockito.doThrow(new TimeoutException()).when(xbeeDevice, SEND_XBEE_PACKET_METHOD, Mockito.eq(transmitPacket), Mockito.anyBoolean());
		
		// Send serial data using the 16-bit address.
		try {
			xbeeDevice.sendSerialData(XBEE_16BIT_ADDRESS, SEND_DATA_BYTES);
			fail("TransmitRequest frame shouldn't have been sent successfully.");
		} catch (Exception e) {
			assertEquals(TimeoutException.class, e.getClass());
		}
		// Send serial data using the 64-bit address.
		try {
			xbeeDevice.sendSerialData(XBEE_64BIT_ADDRESS, SEND_DATA_BYTES);
			fail("TransmitRequest frame shouldn't have been sent successfully.");
		} catch (Exception e) {
			assertEquals(TimeoutException.class, e.getClass());
		}
		// Send serial data using an XBeeDevice as parameter.
		try {
			xbeeDevice.sendSerialData(mockedDevice, SEND_DATA_BYTES);
			fail("TransmitRequest frame shouldn't have been sent successfully.");
		} catch (Exception e) {
			assertEquals(TimeoutException.class, e.getClass());
		}
	}
	
	/**
	 * Verify that serial data send fails (XBee exception thrown) when the {@code sendXBeePacket} 
	 * method throws an IO exception. In this test case the protocol of the XBee device is ZigBee 
	 * (other protocols but 802.15.4 behave the same way) and the test is executed using all the 
	 * different addressing parameters.
	 * 
	 * @throws XBeeException
	 * @throws IOException
	 */
	@Test
	public void testSendSerialDataOtherProtocolsIOError() throws XBeeException, IOException {
		// Return that the protocol of the device is ZigBee when asked.
		Mockito.when(xbeeDevice.getXBeeProtocol()).thenReturn(XBeeProtocol.ZIGBEE);
		
		// Throw an IO exception when trying to send an XBee packet.
		Mockito.doThrow(new IOException()).when(xbeeDevice).sendXBeePacket(transmitPacket);
		
		// Send serial data using the 16-bit address.
		try {
			xbeeDevice.sendSerialData(XBEE_16BIT_ADDRESS, SEND_DATA_BYTES);
			fail("TransmitRequest frame shouldn't have been sent successfully.");
		} catch (Exception e) {
			assertEquals(XBeeException.class, e.getClass());
			assertEquals(IOException.class, e.getCause().getClass());
		}
		// Send serial data using the 64-bit address.
		try {
			xbeeDevice.sendSerialData(XBEE_64BIT_ADDRESS, SEND_DATA_BYTES);
			fail("TransmitRequest frame shouldn't have been sent successfully.");
		} catch (Exception e) {
			assertEquals(XBeeException.class, e.getClass());
			assertEquals(IOException.class, e.getCause().getClass());
		}
		// Send serial data using an XBeeDevice as parameter.
		try {
			xbeeDevice.sendSerialData(mockedDevice, SEND_DATA_BYTES);
			fail("TransmitRequest frame shouldn't have been sent successfully.");
		} catch (Exception e) {
			assertEquals(XBeeException.class, e.getClass());
			assertEquals(IOException.class, e.getCause().getClass());
		}
	}
<<<<<<< HEAD
	
	/**
	 * Verify that we receive an invalid argument exception when either the address or the 
	 * data to be sent is null.
	 * 
	 * @throws Exception
	 */
	@Test
	public void testSendSerialDataInvalidParams() {
		// Try to send serial data with a null 16-bit address.
		try {
			xbeeDevice.sendSerialData((XBee16BitAddress)null, SEND_DATA_BYTES);
			fail("Serial data shouldn't have been sent successfully.");
		} catch (Exception e) {
			assertEquals(NullPointerException.class, e.getClass());
		} 
		// Try to send serial data with a null 64-bit address.
		try {
			xbeeDevice.sendSerialData((XBee64BitAddress)null, SEND_DATA_BYTES);
			fail("Serial data shouldn't have been sent successfully.");
		} catch (Exception e) {
			assertEquals(NullPointerException.class, e.getClass());
		} 
		// Try to send serial data with a null XBeeDevice.
		try {
			xbeeDevice.sendSerialData((XBeeDevice)null, SEND_DATA_BYTES);
			fail("Serial data shouldn't have been sent successfully.");
		} catch (Exception e) {
			assertEquals(NullPointerException.class, e.getClass());
		} 
		// Try to send serial data with null data.
		try {
			xbeeDevice.sendSerialData(XBEE_64BIT_ADDRESS, null);
			fail("Serial data shouldn't have been sent successfully.");
		} catch (Exception e) {
			assertEquals(NullPointerException.class, e.getClass());
		} 
	}
	
	/**
	 * Verify that when trying to send serial data from a remote XBee device to a remote 
	 * XBee device, an OperationNotSupportedException is thrown.
	 */
	@Test
	public void testSendSerialDataFromRemoteDevices() {
		// Return that the XBee device is remote when asked.
		Mockito.when(xbeeDevice.isRemote()).thenReturn(true);
		
		// Send serial data using the 16-bit address.
		try {
			xbeeDevice.sendSerialData(XBEE_16BIT_ADDRESS, SEND_DATA_BYTES);
			fail("TransmitRequest frame shouldn't have been sent successfully.");
		} catch (Exception e) {
			assertEquals(OperationNotSupportedException.class, e.getClass());
		}
		// Send serial data using the 64-bit address.
		try {
			xbeeDevice.sendSerialData(XBEE_64BIT_ADDRESS, SEND_DATA_BYTES);
			fail("TransmitRequest frame shouldn't have been sent successfully.");
		} catch (Exception e) {
			assertEquals(OperationNotSupportedException.class, e.getClass());
		}
		// Send serial data using an XBeeDevice as parameter.
		try {
			xbeeDevice.sendSerialData(mockedDevice, SEND_DATA_BYTES);
			fail("TransmitRequest frame shouldn't have been sent successfully.");
		} catch (Exception e) {
			assertEquals(OperationNotSupportedException.class, e.getClass());
		}
	}
=======
>>>>>>> ae2b6917
}<|MERGE_RESOLUTION|>--- conflicted
+++ resolved
@@ -25,11 +25,8 @@
 
 import com.digi.xbee.api.connection.serial.SerialPortRxTx;
 import com.digi.xbee.api.exceptions.InterfaceNotOpenException;
-<<<<<<< HEAD
+import com.digi.xbee.api.exceptions.InvalidOperatingModeException;
 import com.digi.xbee.api.exceptions.OperationNotSupportedException;
-=======
-import com.digi.xbee.api.exceptions.InvalidOperatingModeException;
->>>>>>> ae2b6917
 import com.digi.xbee.api.exceptions.TimeoutException;
 import com.digi.xbee.api.exceptions.TransmitException;
 import com.digi.xbee.api.exceptions.XBeeException;
@@ -38,6 +35,7 @@
 import com.digi.xbee.api.models.XBee64BitAddress;
 import com.digi.xbee.api.models.XBeeProtocol;
 import com.digi.xbee.api.models.XBeeTransmitStatus;
+import com.digi.xbee.api.packet.XBeeAPIPacket;
 import com.digi.xbee.api.packet.common.TransmitPacket;
 import com.digi.xbee.api.packet.common.TransmitStatusPacket;
 import com.digi.xbee.api.packet.raw.TX16Packet;
@@ -209,11 +207,10 @@
 	 * contains a SUCCESS status. In this test case the protocol of the XBee device is 802.15.4 
 	 * and the test is executed using all the different addressing parameters.
 	 * 
-	 * @throws XBeeException 
-	 * @throws IOException 
-	 */
-	@Test
-	public void testSendSerialData802Success() throws XBeeException, IOException {
+	 * @throws Exception 
+	 */
+	@Test
+	public void testSendSerialData802Success() throws Exception {
 		// Return that the protocol of the device is 802.15.4 when asked.
 		Mockito.when(xbeeDevice.getXBeeProtocol()).thenReturn(XBeeProtocol.RAW_802_15_4);
 		
@@ -227,6 +224,9 @@
 		xbeeDevice.sendSerialData(XBEE_64BIT_ADDRESS, SEND_DATA_BYTES);
 		// Verify that the packet is sent successfully when using an XBeeDevice as parameter.
 		xbeeDevice.sendSerialData(mockedDevice, SEND_DATA_BYTES);
+		
+		// Verify the sendXBeePacket method was called 3 times (one for each data send).
+		PowerMockito.verifyPrivate(xbeeDevice, Mockito.times(3)).invoke(SEND_XBEE_PACKET_METHOD, (XBeeAPIPacket)Mockito.any(), Mockito.anyBoolean());
 	}
 	
 	/**
@@ -234,17 +234,16 @@
 	 * than SUCCESS. In this test case the protocol of the XBee device is 802.15.4 and the test is 
 	 * executed using all the different addressing parameters.
 	 * 
-	 * @throws XBeeException 
-	 * @throws IOException 
-	 */
-	@Test
-	public void testSendSerialData802TxStatusError() throws XBeeException, IOException {
+	 * @throws Exception 
+	 */
+	@Test
+	public void testSendSerialData802TxStatusError() throws Exception {
 		// Return that the protocol of the device is 802.15.4 when asked.
 		Mockito.when(xbeeDevice.getXBeeProtocol()).thenReturn(XBeeProtocol.RAW_802_15_4);
 		
 		// Return the mocked TxStatus error packet when sending the mocked tx16Packet or tx64Packet packets.
-		PowerMockito.doReturn(txStatusError).when(xbeeDevice, SEND_XBEE_PACKET_METHOD, tx16Packet, true);
-		PowerMockito.doReturn(txStatusError).when(xbeeDevice, SEND_XBEE_PACKET_METHOD, tx64Packet, true);
+		PowerMockito.doReturn(txStatusError).when(xbeeDevice, SEND_XBEE_PACKET_METHOD, Mockito.eq(tx16Packet), Mockito.anyBoolean());
+		PowerMockito.doReturn(txStatusError).when(xbeeDevice, SEND_XBEE_PACKET_METHOD, Mockito.eq(tx64Packet), Mockito.anyBoolean());
 		
 		// Send serial data using the 16-bit address.
 		try {
@@ -309,11 +308,10 @@
 	 * serial data. In this test case the protocol of the XBee device is 802.15.4 and the test 
 	 * is executed using all the different addressing parameters.
 	 * 
-	 * @throws XBeeException 
-	 * @throws IOException 
-	 */
-	@Test
-	public void testSendSerialData802Timeout() throws XBeeException, IOException {
+	 * @throws Exception 
+	 */
+	@Test
+	public void testSendSerialData802Timeout() throws Exception {
 		// Return that the protocol of the device is 802.15.4 when asked.
 		Mockito.when(xbeeDevice.getXBeeProtocol()).thenReturn(XBeeProtocol.RAW_802_15_4);
 		
@@ -349,17 +347,16 @@
 	 * method throws an IO exception. In this test case the protocol of the XBee device is 802.15.4 
 	 * and the test is executed using all the different addressing parameters.
 	 * 
-	 * @throws XBeeException
-	 * @throws IOException
-	 */
-	@Test
-	public void testSendSerialData802IOError() throws XBeeException, IOException {
+	 * @throws Exception 
+	 */
+	@Test
+	public void testSendSerialData802IOError() throws Exception {
 		// Return that the protocol of the device is 802.15.4 when asked.
 		Mockito.when(xbeeDevice.getXBeeProtocol()).thenReturn(XBeeProtocol.RAW_802_15_4);
 		
 		// Throw an IO exception when trying to send an XBee packet.
-		Mockito.doThrow(new IOException()).when(xbeeDevice).sendXBeePacket(tx16Packet);
-		Mockito.doThrow(new IOException()).when(xbeeDevice).sendXBeePacket(tx64Packet);
+		PowerMockito.doThrow(new IOException()).when(xbeeDevice, SEND_XBEE_PACKET_METHOD, Mockito.eq(tx16Packet), Mockito.anyBoolean());
+		PowerMockito.doThrow(new IOException()).when(xbeeDevice, SEND_XBEE_PACKET_METHOD, Mockito.eq(tx64Packet), Mockito.anyBoolean());
 		
 		// Send serial data using the 16-bit address.
 		try {
@@ -393,11 +390,10 @@
 	 * (other protocols but 802.15.4 behave the same way) and the test is executed using all the 
 	 * different addressing parameters.
 	 * 
-	 * @throws XBeeException 
-	 * @throws IOException 
-	 */
-	@Test
-	public void testSendSerialDataOtherProtocolsSuccess() throws XBeeException, IOException {
+	 * @throws Exception 
+	 */
+	@Test
+	public void testSendSerialDataOtherProtocolsSuccess() throws Exception {
 		// Return that the protocol of the device is ZigBee when asked.
 		Mockito.when(xbeeDevice.getXBeeProtocol()).thenReturn(XBeeProtocol.ZIGBEE);
 		
@@ -410,6 +406,9 @@
 		xbeeDevice.sendSerialData(XBEE_64BIT_ADDRESS, SEND_DATA_BYTES);
 		// Verify that the packet is sent successfully when using an XBeeDevice as parameter.
 		xbeeDevice.sendSerialData(mockedDevice, SEND_DATA_BYTES);
+		
+		// Verify the sendXBeePacket method was called 3 times (one for each data send).
+		PowerMockito.verifyPrivate(xbeeDevice, Mockito.times(3)).invoke(SEND_XBEE_PACKET_METHOD, (XBeeAPIPacket)Mockito.any(), Mockito.anyBoolean());
 	}
 	
 	/**
@@ -493,11 +492,10 @@
 	 * but 802.15.4 behave the same way) and the test is executed using all the different 
 	 * addressing parameters.
 	 * 
-	 * @throws XBeeException 
-	 * @throws IOException 
-	 */
-	@Test
-	public void testSendSerialDataOtherProtocolsTimeout() throws XBeeException, IOException {
+	 * @throws Exception 
+	 */
+	@Test
+	public void testSendSerialDataOtherProtocolsTimeout() throws Exception {
 		// Return that the protocol of the device is ZigBee when asked.
 		Mockito.when(xbeeDevice.getXBeeProtocol()).thenReturn(XBeeProtocol.ZIGBEE);
 		
@@ -533,16 +531,15 @@
 	 * (other protocols but 802.15.4 behave the same way) and the test is executed using all the 
 	 * different addressing parameters.
 	 * 
-	 * @throws XBeeException
-	 * @throws IOException
-	 */
-	@Test
-	public void testSendSerialDataOtherProtocolsIOError() throws XBeeException, IOException {
+	 * @throws Exception 
+	 */
+	@Test
+	public void testSendSerialDataOtherProtocolsIOError() throws Exception {
 		// Return that the protocol of the device is ZigBee when asked.
 		Mockito.when(xbeeDevice.getXBeeProtocol()).thenReturn(XBeeProtocol.ZIGBEE);
 		
 		// Throw an IO exception when trying to send an XBee packet.
-		Mockito.doThrow(new IOException()).when(xbeeDevice).sendXBeePacket(transmitPacket);
+		PowerMockito.doThrow(new IOException()).when(xbeeDevice, SEND_XBEE_PACKET_METHOD, Mockito.eq(transmitPacket), Mockito.anyBoolean());
 		
 		// Send serial data using the 16-bit address.
 		try {
@@ -568,45 +565,6 @@
 			assertEquals(XBeeException.class, e.getClass());
 			assertEquals(IOException.class, e.getCause().getClass());
 		}
-	}
-<<<<<<< HEAD
-	
-	/**
-	 * Verify that we receive an invalid argument exception when either the address or the 
-	 * data to be sent is null.
-	 * 
-	 * @throws Exception
-	 */
-	@Test
-	public void testSendSerialDataInvalidParams() {
-		// Try to send serial data with a null 16-bit address.
-		try {
-			xbeeDevice.sendSerialData((XBee16BitAddress)null, SEND_DATA_BYTES);
-			fail("Serial data shouldn't have been sent successfully.");
-		} catch (Exception e) {
-			assertEquals(NullPointerException.class, e.getClass());
-		} 
-		// Try to send serial data with a null 64-bit address.
-		try {
-			xbeeDevice.sendSerialData((XBee64BitAddress)null, SEND_DATA_BYTES);
-			fail("Serial data shouldn't have been sent successfully.");
-		} catch (Exception e) {
-			assertEquals(NullPointerException.class, e.getClass());
-		} 
-		// Try to send serial data with a null XBeeDevice.
-		try {
-			xbeeDevice.sendSerialData((XBeeDevice)null, SEND_DATA_BYTES);
-			fail("Serial data shouldn't have been sent successfully.");
-		} catch (Exception e) {
-			assertEquals(NullPointerException.class, e.getClass());
-		} 
-		// Try to send serial data with null data.
-		try {
-			xbeeDevice.sendSerialData(XBEE_64BIT_ADDRESS, null);
-			fail("Serial data shouldn't have been sent successfully.");
-		} catch (Exception e) {
-			assertEquals(NullPointerException.class, e.getClass());
-		} 
 	}
 	
 	/**
@@ -640,6 +598,4 @@
 			assertEquals(OperationNotSupportedException.class, e.getClass());
 		}
 	}
-=======
->>>>>>> ae2b6917
 }