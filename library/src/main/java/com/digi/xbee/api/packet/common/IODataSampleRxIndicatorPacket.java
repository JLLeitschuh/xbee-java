/**
 * Copyright (c) 2014-2015 Digi International Inc.,
 * All rights not expressly granted are reserved.
 *
 * This Source Code Form is subject to the terms of the Mozilla Public
 * License, v. 2.0. If a copy of the MPL was not distributed with this file,
 * You can obtain one at http://mozilla.org/MPL/2.0/.
 *
 * Digi International Inc. 11001 Bren Road East, Minnetonka, MN 55343
 * =======================================================================
 */
package com.digi.xbee.api.packet.common;

import java.io.ByteArrayOutputStream;
import java.io.IOException;
import java.util.Arrays;
import java.util.LinkedHashMap;

import org.slf4j.Logger;
import org.slf4j.LoggerFactory;

import com.digi.xbee.api.exceptions.OperationNotSupportedException;
import com.digi.xbee.api.io.IOLine;
import com.digi.xbee.api.io.IOSample;
import com.digi.xbee.api.models.XBee16BitAddress;
import com.digi.xbee.api.models.XBee64BitAddress;
import com.digi.xbee.api.packet.APIFrameType;
import com.digi.xbee.api.packet.XBeeAPIPacket;
import com.digi.xbee.api.packet.raw.RX64Packet;
import com.digi.xbee.api.utils.ByteUtils;
import com.digi.xbee.api.utils.HexUtils;

/**
 * This class represents an IO Data Sample RX Indicator packet. Packet is built 
 * using the parameters of the constructor or providing a valid API payload.
 * 
 * <p>When the module receives an IO sample frame from a remote device, it 
 * sends the sample out the UART using this frame type (when AO=0). Only modules
 * running API firmware will send IO samples out the UART.</p>
 * 
 * <p>Among received data, some options can also be received indicating 
 * transmission parameters.</p>
 * 
 * @see com.digi.xbee.api.models.XBeeReceiveOptions
 * @see com.digi.xbee.api.packet.XBeeAPIPacket
 */
public class IODataSampleRxIndicatorPacket extends XBeeAPIPacket {

	// Constants.
	private static final int MIN_API_PAYLOAD_LENGTH = 12; // 1 (Frame type) + 8 (32-bit address) + 2 (16-bit address) + 1 (receive options)
	
	// Variables.
	private final XBee64BitAddress sourceAddress64;
	private final XBee16BitAddress sourceAddress16;
	
	private IOSample ioSample;
	
	private final int receiveOptions;
	
	private byte[] rfData;
	
	private Logger logger;
	
	/**
	 * Creates a new {@code IODataSampleRxIndicatorPacket} object from the 
	 * given payload.
	 * 
	 * @param payload The API frame payload. It must start with the frame type 
	 *                corresponding to a IO Data Sample RX Indicator packet ({@code 0x92}).
	 *                The byte array must be in {@code OperatingMode.API} mode.
	 * 
	 * @return Parsed ZigBee Receive packet.
	 * 
	 * @throws IllegalArgumentException if {@code payload[0] != APIFrameType.IO_DATA_SAMPLE_RX_INDICATOR.getValue()} or
	 *                                  if {@code payload.length < }{@value #MIN_API_PAYLOAD_LENGTH} or
	 *                                  if {@code receiveOptions < 0} or
	 *                                  if {@code receiveOptions > 255}.
	 * @throws NullPointerException if {@code payload == null}.
	 */
	public static IODataSampleRxIndicatorPacket createPacket(byte[] payload) {
		if (payload == null)
			throw new NullPointerException("IO Data Sample RX Indicator packet payload cannot be null.");
		
		// 1 (Frame type) + 8 (32-bit address) + 2 (16-bit address) + 1 (receive options)
		if (payload.length < MIN_API_PAYLOAD_LENGTH)
			throw new IllegalArgumentException("Incomplete IO Data Sample RX Indicator packet.");
		
		if ((payload[0] & 0xFF) != APIFrameType.IO_DATA_SAMPLE_RX_INDICATOR.getValue())
			throw new IllegalArgumentException("Payload is not a IO Data Sample RX Indicator packet.");
		
		// payload[0] is the frame type.
		int index = 1;
		
		// 2 bytes of 16-bit address.
		XBee64BitAddress sourceAddress64 = new XBee64BitAddress(Arrays.copyOfRange(payload, index, index + 8));
		index = index + 8;
		
		// 2 bytes of 16-bit address.
		XBee16BitAddress sourceAddress16 = new XBee16BitAddress(payload[index] & 0xFF, payload[index + 1] & 0xFF);
		index = index + 2;
		
		// Receive options
		int receiveOptions = payload[index] & 0xFF;
		index = index + 1;
		
		// Get data.
		byte[] data = null;
		if (index < payload.length)
			data = Arrays.copyOfRange(payload, index, payload.length);
		
		return new IODataSampleRxIndicatorPacket(sourceAddress64, sourceAddress16, receiveOptions, data);
	}
	
	/**
	 * Class constructor. Instantiates a new 
	 * {@code IODataSampleRxIndicatorPacket} object with the given parameters.
	 * 
	 * @param sourceAddress64 64-bit address of the sender.
	 * @param sourceAddress16 16-bit address of the sender.
	 * @param receiveOptions Receive options.
	 * @param rfData Received RF data.
	 * 
	 * @throws IllegalArgumentException if {@code receiveOptions < 0} or
	 *                                  if {@code receiveOptions > 255}.
	 * @throws NullPointerException if {@code sourceAddress64 == null} or 
	 *                              if {@code sourceAddress16 == null}.
	 * 
	 * @see com.digi.xbee.api.models.XBeeReceiveOptions
	 * @see com.digi.xbee.api.models.XBee16BitAddress
	 * @see com.digi.xbee.api.models.XBee64BitAddress 
	 */
	public IODataSampleRxIndicatorPacket(XBee64BitAddress sourceAddress64, XBee16BitAddress sourceAddress16, int receiveOptions, byte[] rfData) {
		super(APIFrameType.IO_DATA_SAMPLE_RX_INDICATOR);
		
		if (sourceAddress64 == null)
			throw new NullPointerException("64-bit source address cannot be null.");
		if (sourceAddress16 == null)
			throw new NullPointerException("16-bit source address cannot be null.");
		if (receiveOptions < 0 || receiveOptions > 255)
			throw new IllegalArgumentException("Receive options value must be between 0 and 255.");
		
		this.sourceAddress64 = sourceAddress64;
		this.sourceAddress16 = sourceAddress16;
		this.receiveOptions = receiveOptions;
<<<<<<< HEAD
		if (rfData != null) {
			this.rfData = rfData.clone();
=======
		this.rfData = rfData;
		if (rfData != null && rfData.length >= 5)
>>>>>>> 14b24e47
			ioSample = new IOSample(rfData);
		} else {
			this.rfData = null;
			ioSample = null;
		}
		this.logger = LoggerFactory.getLogger(RX64Packet.class);
	}
	
	/*
	 * (non-Javadoc)
	 * @see com.digi.xbee.api.packet.XBeeAPIPacket#getAPIData()
	 */
	@Override
	protected byte[] getAPIPacketSpecificData() {
		ByteArrayOutputStream os = new ByteArrayOutputStream();
		try {
			os.write(sourceAddress64.getValue());
			os.write(sourceAddress16.getValue());
			os.write(receiveOptions);
			if (rfData != null)
				os.write(rfData);
		} catch (IOException e) {
			logger.error(e.getMessage(), e);
		}
		return os.toByteArray();
	}
	
	/*
	 * (non-Javadoc)
	 * @see com.digi.xbee.api.packet.XBeeAPIPacket#needsAPIFrameID()
	 */
	@Override
	public boolean needsAPIFrameID() {
		return false;
	}
	
	/*
	 * (non-Javadoc)
	 * @see com.digi.xbee.api.packet.XBeeAPIPacket#isBroadcast()
	 */
	@Override
	public boolean isBroadcast() {
		return ByteUtils.isBitEnabled(getReceiveOptions(), 1);
	}
	
	/**
	 * Returns the 64-bit sender/source address. 
	 * 
	 * @return The 64-bit sender/source address.
	 * 
	 * @see com.digi.xbee.api.models.XBee64BitAddress
	 */
	public XBee64BitAddress get64bitSourceAddress() {
		return sourceAddress64;
	}
	
	/**
	 * Returns the 16-bit sender/source address. 
	 * 
	 * @return 16-bit sender/source address.
	 * 
	 * @see com.digi.xbee.api.models.XBee16BitAddress
	 */
	public XBee16BitAddress get16bitSourceAddress() {
		return sourceAddress16;
	}
	
	/**
	 * Returns the receive options. 
	 * 
	 * @return Receive options.
	 * 
	 * @see com.digi.xbee.api.models.XBeeReceiveOptions
	 */
	public int getReceiveOptions() {
		return receiveOptions;
	}
	
	/**
	 * Returns the IO sample corresponding to the data contained in the packet.
	 * 
	 * @return The IO sample of the packet, {@code null} if the packet has not 
	 *         any data or if the sample could not be generated correctly.
	 * 
	 * @see com.digi.xbee.api.io.IOSample
	 */
	public IOSample getIOSample() {
		return ioSample;
	}
	
	/**
	 * Sets the received RF data.
	 * 
	 * @param rfData Received RF data.
	 */
	public void setRFData(byte[] rfData) {
<<<<<<< HEAD
		if (rfData != null) {
			this.rfData = rfData.clone();
			this.ioSample = new IOSample(this.rfData);
		} else {
			this.rfData = null;
			this.ioSample = null;
		}
=======
		if (rfData == null)
			this.rfData = null;
		else
			this.rfData = Arrays.copyOf(rfData, rfData.length);
		
		// Modify the ioSample accordingly.
		if (rfData != null && rfData.length >= 5)
			ioSample = new IOSample(this.rfData);
		else
			ioSample = null;
>>>>>>> 14b24e47
	}
	
	/**
	 * Returns the received RF data.
	 * 
	 * @return Received RF data.
	 */
	public byte[] getRFData() {
<<<<<<< HEAD
		if (rfData != null)
			return rfData.clone();
		return null;
=======
		if (rfData == null)
			return null;
		return Arrays.copyOf(rfData, rfData.length);
>>>>>>> 14b24e47
	}
	
	/*
	 * (non-Javadoc)
	 * @see com.digi.xbee.api.packet.XBeeAPIPacket#getAPIPacketParameters()
	 */
	@Override
	public LinkedHashMap<String, String> getAPIPacketParameters() {
		LinkedHashMap<String, String> parameters = new LinkedHashMap<String, String>();
		parameters.put("64-bit source address", HexUtils.prettyHexString(sourceAddress64.toString()));
		parameters.put("16-bit source address", HexUtils.prettyHexString(sourceAddress16.toString()));
		parameters.put("Receive options", HexUtils.prettyHexString(HexUtils.integerToHexString(receiveOptions, 1)));
		if (ioSample != null) {
			parameters.put("Number of samples", HexUtils.prettyHexString(HexUtils.integerToHexString(1, 1))); // There is always 1 sample.
			parameters.put("Digital channel mask", HexUtils.prettyHexString(HexUtils.integerToHexString(ioSample.getDigitalMask(), 2)));
			parameters.put("Analog channel mask", HexUtils.prettyHexString(HexUtils.integerToHexString(ioSample.getAnalogMask(), 1)));
			for (int i = 0; i < 16; i++) {
				if (IOLine.getDIO(i) == null)
					continue;
				if (ioSample.hasDigitalValue(IOLine.getDIO(i)))
					parameters.put(IOLine.getDIO(i).getName() + " digital value", ioSample.getDigitalValue(IOLine.getDIO(i)).getName());
			}
			for (int i = 0; i < 6; i++) {
				if (IOLine.getDIO(i) == null)
					continue;
				if (ioSample.hasAnalogValue(IOLine.getDIO(i)))
					parameters.put(IOLine.getDIO(i).getName() + " analog value", HexUtils.prettyHexString(HexUtils.integerToHexString(ioSample.getAnalogValue(IOLine.getDIO(i)), 2)));
			}
			if (ioSample.hasPowerSupplyValue())
				try {
					parameters.put("Power supply value", HexUtils.prettyHexString(HexUtils.integerToHexString(ioSample.getPowerSupplyValue(), 2)));
				} catch (OperationNotSupportedException e) { }
		} else if (rfData != null)
			parameters.put("RF data", HexUtils.prettyHexString(HexUtils.byteArrayToHexString(rfData)));
		return parameters;
	}
}<|MERGE_RESOLUTION|>--- conflicted
+++ resolved
@@ -142,13 +142,9 @@
 		this.sourceAddress64 = sourceAddress64;
 		this.sourceAddress16 = sourceAddress16;
 		this.receiveOptions = receiveOptions;
-<<<<<<< HEAD
 		if (rfData != null) {
-			this.rfData = rfData.clone();
-=======
 		this.rfData = rfData;
 		if (rfData != null && rfData.length >= 5)
->>>>>>> 14b24e47
 			ioSample = new IOSample(rfData);
 		} else {
 			this.rfData = null;
@@ -245,15 +241,6 @@
 	 * @param rfData Received RF data.
 	 */
 	public void setRFData(byte[] rfData) {
-<<<<<<< HEAD
-		if (rfData != null) {
-			this.rfData = rfData.clone();
-			this.ioSample = new IOSample(this.rfData);
-		} else {
-			this.rfData = null;
-			this.ioSample = null;
-		}
-=======
 		if (rfData == null)
 			this.rfData = null;
 		else
@@ -264,7 +251,6 @@
 			ioSample = new IOSample(this.rfData);
 		else
 			ioSample = null;
->>>>>>> 14b24e47
 	}
 	
 	/**
@@ -273,15 +259,9 @@
 	 * @return Received RF data.
 	 */
 	public byte[] getRFData() {
-<<<<<<< HEAD
-		if (rfData != null)
-			return rfData.clone();
-		return null;
-=======
 		if (rfData == null)
 			return null;
 		return Arrays.copyOf(rfData, rfData.length);
->>>>>>> 14b24e47
 	}
 	
 	/*
