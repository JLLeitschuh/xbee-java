--- conflicted
+++ resolved
@@ -24,16 +24,13 @@
 import com.digi.xbee.api.exceptions.InterfaceAlreadyOpenException;
 import com.digi.xbee.api.exceptions.InterfaceNotOpenException;
 import com.digi.xbee.api.exceptions.InvalidOperatingModeException;
-<<<<<<< HEAD
-import com.digi.xbee.api.exceptions.XBeeException;
+import com.digi.xbee.api.exceptions.OperationNotSupportedException;
+import com.digi.xbee.api.exceptions.TimeoutException;
+import com.digi.xbee.api.exceptions.XBeeDeviceException;
 import com.digi.xbee.api.io.IOLine;
 import com.digi.xbee.api.io.IOMode;
 import com.digi.xbee.api.io.IOSample;
 import com.digi.xbee.api.io.IOValue;
-=======
-import com.digi.xbee.api.exceptions.TimeoutException;
-import com.digi.xbee.api.exceptions.XBeeDeviceException;
->>>>>>> 98e3ef7a
 import com.digi.xbee.api.listeners.IPacketReceiveListener;
 import com.digi.xbee.api.listeners.ISerialDataReceiveListener;
 import com.digi.xbee.api.models.ATCommand;
@@ -911,14 +908,17 @@
 		return sendSerialData(xbeeDevice.get64BitAddress(), data);
 	}
 	
-<<<<<<< HEAD
 	/**
 	 * Sets the configuration of the given IO line.
 	 * 
 	 * @param ioLine The IO line to configure.
 	 * @param mode The IO mode to set to the IO line.
-	 * @throws XBeeException 
 	 * @throws InvalidOperatingModeException 
+	 * @throws InterfaceNotOpenException
+	 * @throws IOException 
+	 * @throws TimeoutException 
+	 * @throws InterfaceNotOpenException 
+	 * @throws OperationNotSupportedException 
 	 * 
 	 * @throws NullPointerException if {@code ioLine == null} or
 	 *                              if {@code ioMode == null}.
@@ -927,10 +927,10 @@
 	 * @see IOLine
 	 * @see IOMode
 	 */
-	public void setIOConfiguration(IOLine ioLine, IOMode ioMode) throws InvalidOperatingModeException, XBeeException {
+	public void setIOConfiguration(IOLine ioLine, IOMode ioMode) throws InvalidOperatingModeException, InterfaceNotOpenException, TimeoutException, IOException, OperationNotSupportedException {
 		// Check connection.
 		if (!connectionInterface.isOpen())
-			throw new XBeeException(XBeeException.CONNECTION_NOT_OPEN);
+			throw new InterfaceNotOpenException();
 		// Check IO line.
 		if (ioLine == null)
 			throw new NullPointerException("IO line cannot be null.");
@@ -940,7 +940,7 @@
 		String atCommand = ioLine.getConfigurationATCommand();
 		ATCommandResponse response = sendATCommand(new ATCommand(atCommand, new byte[]{(byte)ioMode.getID()}));
 		if (response == null || response.getResponseStatus() != ATCommandStatus.OK)
-			throw new XBeeException(XBeeException.INVALID_OPERATION);
+			throw new OperationNotSupportedException();
 	}
 	
 	/**
@@ -949,7 +949,10 @@
 	 * @param ioLine The IO line to get its configuration.
 	 * @return The IO mode (configuration) of the provided IO line.
 	 * @throws InvalidOperatingModeException
-	 * @throws XBeeException
+	 * @throws InterfaceNotOpenException 
+	 * @throws IOException 
+	 * @throws TimeoutException 
+	 * @throws OperationNotSupportedException 
 	 * 
 	 * @throws NullPointerException if {@code ioLine == null}.
 	 * 
@@ -957,10 +960,10 @@
 	 * @see IOLine
 	 * @see IOMode
 	 */
-	public IOMode getIOConfiguration(IOLine ioLine) throws InvalidOperatingModeException, XBeeException {
+	public IOMode getIOConfiguration(IOLine ioLine) throws InvalidOperatingModeException, InterfaceNotOpenException, TimeoutException, IOException, OperationNotSupportedException {
 		// Check connection.
 		if (!connectionInterface.isOpen())
-			throw new XBeeException(XBeeException.CONNECTION_NOT_OPEN);
+			throw new InterfaceNotOpenException();
 		// Check IO line.
 		if (ioLine == null)
 			throw new NullPointerException("DIO pin cannot be null.");
@@ -968,13 +971,13 @@
 		ATCommandResponse response = sendATCommand(new ATCommand(ioLine.getConfigurationATCommand()));
 		if (response == null || response.getResponseStatus() != ATCommandStatus.OK 
 				|| response == null || response.getResponse().length == 0)
-			throw new XBeeException(XBeeException.INVALID_OPERATION);
+			throw new OperationNotSupportedException();
 		
 		int ioModeValue = response.getResponse()[0];
 		IOMode dioMode = IOMode.getIOMode(ioModeValue, ioLine);
 		if (dioMode != null)
 			return dioMode;
-		throw new XBeeException(XBeeException.INVALID_OPERATION);
+		throw new OperationNotSupportedException();
 	}
 	
 	/**
@@ -983,7 +986,11 @@
 	 * @param ioLine The IO line to set its value.
 	 * @param value The IOValue to set to the IO line ({@code HIGH} or {@code LOW}).
 	 * @throws InvalidOperatingModeException
-	 * @throws XBeeException
+	 * @throws InterfaceNotOpenException
+	 * @throws IOException 
+	 * @throws TimeoutException 
+	 * @throws InterfaceNotOpenException 
+	 * @throws OperationNotSupportedException 
 	 * 
 	 * @throws NullPointerException if {@code ioLine == null} or 
 	 *                              if {@code ioValue == null}.
@@ -994,10 +1001,10 @@
 	 * @see IOMode.DIGITAL_OUT_HIGH
 	 * @see IOMode.DIGITAL_OUT_LOW
 	 */
-	public void setDIOValue(IOLine ioLine, IOValue ioValue) throws InvalidOperatingModeException, XBeeException {
+	public void setDIOValue(IOLine ioLine, IOValue ioValue) throws InvalidOperatingModeException, InterfaceNotOpenException, TimeoutException, IOException, OperationNotSupportedException {
 		// Check connection.
 		if (!connectionInterface.isOpen())
-			throw new XBeeException(XBeeException.CONNECTION_NOT_OPEN);
+			throw new InterfaceNotOpenException();
 		// Check IO line.
 		if (ioLine == null)
 			throw new NullPointerException("IO line cannot be null.");
@@ -1009,7 +1016,7 @@
 		byte[] valueByte = new byte[]{(byte)ioValue.getID()};
 		ATCommandResponse response = sendATCommand(new ATCommand(atCommand, valueByte));
 		if (response == null || response.getResponseStatus() != ATCommandStatus.OK)
-			throw new XBeeException(XBeeException.INVALID_OPERATION);
+			throw new OperationNotSupportedException();
 	}
 	
 	/**
@@ -1018,7 +1025,10 @@
 	 * @param ioLine The IO line to get its digital value.
 	 * @return The digital value corresponding to the provided IO line.
 	 * @throws InvalidOperatingModeException
-	 * @throws XBeeException
+	 * @throws InterfaceNotOpenException 
+	 * @throws IOException 
+	 * @throws TimeoutException 
+	 * @throws OperationNotSupportedException 
 	 * 
 	 * @throws NullPointerException if {@code ioLine == null}.
 	 * 
@@ -1028,10 +1038,10 @@
 	 * @see IOMode.DIGITAL_OUT_HIGH
 	 * @see IOMode.DIGITAL_OUT_LOW
 	 */
-	public IOValue getDIOValue(IOLine ioLine) throws InvalidOperatingModeException, XBeeException {
+	public IOValue getDIOValue(IOLine ioLine) throws InvalidOperatingModeException, InterfaceNotOpenException, TimeoutException, IOException, OperationNotSupportedException {
 		// Check connection.
 		if (!connectionInterface.isOpen())
-			throw new XBeeException(XBeeException.CONNECTION_NOT_OPEN);
+			throw new InterfaceNotOpenException();
 		// Check IO line.
 		if (ioLine == null)
 			throw new NullPointerException("IO line cannot be null.");
@@ -1039,11 +1049,11 @@
 		ATCommandResponse response = sendATCommand(new ATCommand(ioLine.getReadIOATCommand()));
 		if (response == null || response.getResponseStatus() != ATCommandStatus.OK 
 				|| response == null || response.getResponse().length == 0)
-			throw new XBeeException(XBeeException.INVALID_OPERATION);
+			throw new OperationNotSupportedException();
 		
 		IOSample ioSample = new IOSample(response.getResponse());
 		if (!ioSample.hasDigitalValues() || !ioSample.getDigitalValues().containsKey(ioLine))
-			throw new XBeeException(XBeeException.INVALID_OPERATION);
+			throw new OperationNotSupportedException();
 		
 		return ioSample.getDigitalValues().get(ioLine);
 	}
@@ -1057,7 +1067,10 @@
 	 * @param ioLine The IO line to set its duty cycle value.
 	 * @param value The duty cycle of the PWM. 
 	 * @throws InvalidOperatingModeException
-	 * @throws XBeeException
+	 * @throws InterfaceNotOpenException 
+	 * @throws IOException 
+	 * @throws TimeoutException 
+	 * @throws OperationNotSupportedException 
 	 * 
 	 * @throws NullPointerException if {@code ioLine == null}.
 	 * @throws IllegalArgumentException if {@code ioLine.hasPWMCapability() == false} or 
@@ -1068,10 +1081,10 @@
 	 * @see IOLine
 	 * @see IOMode.PWM
 	 */
-	public void setPWMDutyCycle(IOLine ioLine, double dutyCycle) throws InvalidOperatingModeException, XBeeException {
+	public void setPWMDutyCycle(IOLine ioLine, double dutyCycle) throws InvalidOperatingModeException, InterfaceNotOpenException, TimeoutException, IOException, OperationNotSupportedException {
 		// Check connection.
 		if (!connectionInterface.isOpen())
-			throw new XBeeException(XBeeException.CONNECTION_NOT_OPEN);
+			throw new InterfaceNotOpenException();
 		// Check IO line.
 		if (ioLine == null)
 			throw new NullPointerException("IO line cannot be null.");
@@ -1088,7 +1101,7 @@
 		String atCommand = ioLine.getPWMDutyCycleATCommand();
 		ATCommandResponse response = sendATCommand(new ATCommand(atCommand, ByteUtils.intToByteArray(finaldutyCycle)));
 		if (response == null || response.getResponseStatus() != ATCommandStatus.OK)
-			throw new XBeeException(XBeeException.INVALID_OPERATION);
+			throw new OperationNotSupportedException();
 	}
 	
 	/**
@@ -1100,7 +1113,10 @@
 	 * @param ioLine The IO line to get its PWM duty cycle.
 	 * @return The PWM duty cycle value corresponding to the provided IO line (0% - 100%).
 	 * @throws InvalidOperatingModeException
-	 * @throws XBeeException
+	 * @throws InterfaceNotOpenException 
+	 * @throws IOException 
+	 * @throws TimeoutException 
+	 * @throws OperationNotSupportedException 
 	 * 
 	 * @throws NullPointerException if {@code ioLine == null}.
 	 * @throws IllegalArgumentException if {@code ioLine.hasPWMCapability() == false}.
@@ -1109,10 +1125,10 @@
 	 * @see IOLine
 	 * @see IOMode.PWM
 	 */
-	public double getPWMDutyCycle(IOLine ioLine) throws InvalidOperatingModeException, XBeeException {
+	public double getPWMDutyCycle(IOLine ioLine) throws InvalidOperatingModeException, InterfaceNotOpenException, TimeoutException, IOException, OperationNotSupportedException {
 		// Check connection.
 		if (!connectionInterface.isOpen())
-			throw new XBeeException(XBeeException.CONNECTION_NOT_OPEN);
+			throw new InterfaceNotOpenException();
 		// Check IO line.
 		if (ioLine == null)
 			throw new NullPointerException("IO line cannot be null.");
@@ -1124,7 +1140,7 @@
 		ATCommandResponse response = sendATCommand(new ATCommand(atCommand));
 		if (response == null || response.getResponseStatus() != ATCommandStatus.OK 
 				|| response == null || response.getResponse().length == 0)
-			throw new XBeeException(XBeeException.INVALID_OPERATION);
+			throw new OperationNotSupportedException();
 		
 		int readValue = ByteUtils.byteArrayToInt(response.getResponse());
 		return Math.round((readValue * 100.0/1023.0) * 100.0) / 100.0;
@@ -1136,7 +1152,10 @@
 	 * @param ioLine The IO line to get its analog value.
 	 * @return The analog value corresponding to the provided IO line.
 	 * @throws InvalidOperatingModeException
-	 * @throws XBeeException
+	 * @throws InterfaceNotOpenException 
+	 * @throws IOException 
+	 * @throws TimeoutException 
+	 * @throws OperationNotSupportedException 
 	 * 
 	 * @throws NullPointerException if {@code ioLine == null}.
 	 * 
@@ -1144,10 +1163,10 @@
 	 * @see IOLine
 	 * @see IOMode.ADC
 	 */
-	public int getADCValue(IOLine ioLine) throws InvalidOperatingModeException, XBeeException {
+	public int getADCValue(IOLine ioLine) throws InvalidOperatingModeException, InterfaceNotOpenException, TimeoutException, IOException, OperationNotSupportedException {
 		// Check connection.
 		if (!connectionInterface.isOpen())
-			throw new XBeeException(XBeeException.CONNECTION_NOT_OPEN);
+			throw new InterfaceNotOpenException();
 		// Check IO line.
 		if (ioLine == null)
 			throw new NullPointerException("IO line cannot be null.");
@@ -1155,20 +1174,20 @@
 		ATCommandResponse response = sendATCommand(new ATCommand(ioLine.getReadIOATCommand()));
 		if (response == null || response.getResponseStatus() != ATCommandStatus.OK 
 				|| response == null || response.getResponse().length == 0)
-			throw new XBeeException(XBeeException.INVALID_OPERATION);
+			throw new OperationNotSupportedException();
 		
 		IOSample ioSample = new IOSample(response.getResponse());
 		if (!ioSample.hasAnalogValues() || !ioSample.getAnalogValues().containsKey(ioLine))
-			throw new XBeeException(XBeeException.INVALID_OPERATION);
+			throw new OperationNotSupportedException();
 		
 		return ioSample.getAnalogValues().get(ioLine);
-=======
+	}
+	
 	/*
 	 * (non-Javadoc)
 	 * @see java.lang.Object#toString()
 	 */
 	public String toString() {
 		return connectionInterface.toString();
->>>>>>> 98e3ef7a
 	}
 }